/*
 * Copyright 2014, NICTA
 *
 * This software may be distributed and modified according to the terms of
 * the BSD 2-Clause license. Note that NO WARRANTY is provided.
 * See "LICENSE_BSD2.txt" for details.
 *
 * @TAG(NICTA_BSD)
 */

#include <sel4/sel4.h>

#ifdef CONFIG_ARCH_X86
#include <platsupport/arch/tsc.h>
#endif

#include "../helpers.h"

static int
remote_function(void)
{
    return 42;
}

static int
test_interas_diffcspace(env_t env)
{
    helper_thread_t t;

    create_helper_process(env, &t);

    start_helper(env, &t, (helper_fn_t) remote_function, 0, 0, 0, 0);
    seL4_Word ret = wait_for_helper(&t);
    test_assert(ret == 42);
    cleanup_helper(env, &t);

    return sel4test_get_result();
}
DEFINE_TEST(VSPACE0000, "Test threads in different cspace/vspace", test_interas_diffcspace)

#ifdef ARCH_ARM
static int
test_unmap_after_delete(env_t env)
{
    seL4_Word map_addr = 0x10000000;
    cspacepath_t path;
    int error;

    seL4_CPtr pd = vka_alloc_object_leaky(&env->vka, seL4_ARM_PageDirectoryObject, 0);
    seL4_CPtr pt = vka_alloc_object_leaky(&env->vka, seL4_ARM_PageTableObject, 0);
    seL4_CPtr frame = vka_alloc_object_leaky(&env->vka, seL4_ARM_SmallPageObject, 0);
    test_assert(pd != 0);
    test_assert(pt != 0);
    test_assert(frame != 0);

    seL4_ARM_ASIDPool_Assign(env->asid_pool, pd);

    /* map page table into page directory */
    error = seL4_ARM_PageTable_Map(pt, pd, map_addr, seL4_ARM_Default_VMAttributes);
    test_assert(error == seL4_NoError);

    /* map frame into the page table */
    error = seL4_ARM_Page_Map(frame, pd, map_addr, seL4_AllRights, seL4_ARM_Default_VMAttributes);
    test_assert(error == seL4_NoError);

    /* delete the page directory */
    vka_cspace_make_path(&env->vka, pd, &path);
    seL4_CNode_Delete(path.root, path.capPtr, path.capDepth);

    /* unmap the frame */
    seL4_ARM_Page_Unmap(frame);

    return sel4test_get_result();
}
DEFINE_TEST(VSPACE0001, "Test unmapping a page after deleting the PD", test_unmap_after_delete)
#endif

static int
test_asid_pool_make(env_t env)
{
    vka_t *vka = &env->vka;
    cspacepath_t path;
    seL4_CPtr pool = vka_alloc_untyped_leaky(vka, seL4_PageBits);
    test_assert(pool);
    int ret = vka_cspace_alloc_path(vka, &path);
    ret = seL4_ARCH_ASIDControl_MakePool(env->asid_ctrl, pool, env->cspace_root, path.capPtr, path.capDepth);
    test_eq(ret, seL4_NoError);
    ret = seL4_ARCH_ASIDPool_Assign(path.capPtr, env->page_directory);
    test_eq(ret, seL4_InvalidCapability);
    vka_object_t vspaceroot;
    ret = vka_alloc_vspace_root(vka, &vspaceroot);
    test_assert(!ret);
    ret = seL4_ARCH_ASIDPool_Assign(path.capPtr, vspaceroot.cptr);
    test_eq(ret, seL4_NoError);
    return sel4test_get_result();

}
DEFINE_TEST(VSPACE0002, "Test create ASID pool", test_asid_pool_make)
<<<<<<< HEAD
#endif /* CONFIG_KERNEL_STABLE */

#ifdef CONFIG_ARCH_IA32
static int
test_dirty_accessed_bits(env_t env)
{
    seL4_CPtr frame;
    int err;
    seL4_X86_PageDirectory_GetStatusBits_t status;

    void *vaddr;
    reservation_t reservation;

    reservation = vspace_reserve_range(&env->vspace,
                                       PAGE_SIZE_4K, seL4_AllRights, 1, &vaddr);
    test_assert(reservation.res);

    /* Create a frame */
    frame = vka_alloc_frame_leaky(&env->vka, PAGE_BITS_4K);
    test_assert(frame != seL4_CapNull);

    /* Map it in */
    err = vspace_map_pages_at_vaddr(&env->vspace, &frame, NULL, vaddr, 1, seL4_PageBits, reservation);
    test_assert(!err);

    /* Check the status flags */
    status = seL4_X86_PageDirectory_GetStatusBits(vspace_get_root(&env->vspace), (seL4_Word)vaddr);
    test_assert(!status.error);
    test_assert(!status.accessed);
    test_assert(!status.dirty);
    /* try and prevent prefetcher */
    rdtsc_cpuid();

    /* perform a read and check status flags */
    asm volatile("" :: "r"(*(uint32_t*)vaddr) : "memory");
    status = seL4_X86_PageDirectory_GetStatusBits(vspace_get_root(&env->vspace), (seL4_Word)vaddr);
    test_assert(!status.error);
    test_assert(status.accessed);
    test_assert(!status.dirty);
    /* try and prevent prefetcher */
    rdtsc_cpuid();

    /* perform a write and check status flags */
    *(uint32_t*)vaddr = 42;
    asm volatile("" ::: "memory");
    status = seL4_X86_PageDirectory_GetStatusBits(vspace_get_root(&env->vspace), (seL4_Word)vaddr);
    test_assert(!status.error);
    test_assert(status.accessed);
    test_assert(status.dirty);

    return sel4test_get_result();
}
DEFINE_TEST(VSPACE0010, "Test dirty and accessed bits on mappings", test_dirty_accessed_bits)
#endif
=======
>>>>>>> 11f06d74
<|MERGE_RESOLUTION|>--- conflicted
+++ resolved
@@ -96,8 +96,6 @@
 
 }
 DEFINE_TEST(VSPACE0002, "Test create ASID pool", test_asid_pool_make)
-<<<<<<< HEAD
-#endif /* CONFIG_KERNEL_STABLE */
 
 #ifdef CONFIG_ARCH_IA32
 static int
@@ -150,6 +148,4 @@
     return sel4test_get_result();
 }
 DEFINE_TEST(VSPACE0010, "Test dirty and accessed bits on mappings", test_dirty_accessed_bits)
-#endif
-=======
->>>>>>> 11f06d74
+#endif